import copy

import numpy as np
import pytest
import xarray as xr

from gcm_filters import Filter, FilterShape, GridType
from gcm_filters.filter import FilterSpec


def _check_equal_filter_spec(spec1, spec2):
    assert spec1.n_steps_total == spec2.n_steps_total
    np.testing.assert_allclose(spec1.s, spec2.s)
    assert (spec1.is_laplacian == spec2.is_laplacian).all()
    assert spec1.s_max == spec2.s_max
    np.testing.assert_allclose(spec1.p, spec2.p, rtol=1e-07, atol=1e-07)


# These values were just hard copied from my dev environment.
# All they do is check that the results match what I got when I ran the code.
# They do NOT assure that the filter spec is correct.
@pytest.mark.parametrize(
    "filter_args, expected_filter_spec",
    [
        (
            dict(
                filter_scale=10.0,
                dx_min=1.0,
                filter_shape=FilterShape.GAUSSIAN,
                transition_width=np.pi,
                ndim=2,
            ),
            FilterSpec(
                n_steps_total=10,
                s=[
                    8.0 + 0.0j,
                    3.42929331 + 0.0j,
                    7.71587822 + 0.0j,
                    2.41473596 + 0.0j,
                    7.18021542 + 0.0j,
                    1.60752541 + 0.0j,
                    6.42502377 + 0.0j,
                    0.81114415 - 0.55260985j,
                    5.50381534 + 0.0j,
                    4.48146765 + 0.0j,
                ],
                is_laplacian=[
                    True,
                    True,
                    True,
                    True,
                    True,
                    True,
                    True,
                    False,
                    True,
                    True,
                ],
                s_max=8.0,
                p=[
                    0.09887381,
                    -0.19152534,
                    0.1748326,
                    -0.14975371,
                    0.12112337,
                    -0.09198484,
                    0.0662522,
                    -0.04479323,
                    0.02895827,
                    -0.0173953,
                    0.00995974,
                    -0.00454758,
                ],
            ),
        ),
        (
            dict(
                filter_scale=2.0,
                dx_min=1.0,
                filter_shape=FilterShape.TAPER,
                transition_width=np.pi,
                ndim=1,
            ),
            FilterSpec(
                n_steps_total=3,
                s=[
                    5.23887374 - 1.09644141j,
                    -0.76856043 - 1.32116962j,
                    3.00058907 - 2.95588288j,
                ],
                is_laplacian=[False, False, False],
                s_max=4.0,
                p=[
                    0.83380304,
                    -0.23622724,
                    -0.06554041,
                    0.01593978,
                    0.00481014,
                    -0.00495532,
                    0.00168445,
                ],
            ),
        ),
    ],
)
def test_filter_spec(filter_args, expected_filter_spec):
    """This test just verifies that the filter specification looks as expected."""
    filter = Filter(**filter_args)
    _check_equal_filter_spec(filter.filter_spec, expected_filter_spec)
    # TODO: check other properties of filter_spec?


# define (for now: hard-code) which grids are associated with vector Laplacians
vector_grids = [gt for gt in GridType if gt.name in {"VECTOR_C_GRID"}]
# all remaining grids are for scalar Laplacians
scalar_grids = [gt for gt in GridType if gt not in vector_grids]


@pytest.fixture(scope="module", params=scalar_grids)
def grid_type_and_input_ds(request):
    grid_type = request.param

    ny, nx = (128, 256)
    data = np.random.rand(ny, nx)

    grid_vars = {}
    mask_data = np.ones_like(data)
    mask_data[: (ny // 2), : (nx // 2)] = 0

    def make_yx_da(np_arr):
        return xr.DataArray(np_arr, dims=["y", "x"])

    da_mask = make_yx_da(mask_data)

<<<<<<< HEAD
    if grid_type == GridType.CARTESIAN_WITH_LAND:
        grid_vars = {"wet_mask": da_mask}
    if grid_type == GridType.IRREGULAR_CARTESIAN_WITH_LAND:
=======
    if grid_type == GridType.REGULAR_WITH_LAND:
        mask_data = np.ones_like(data)
        mask_data[: (ny // 2), : (nx // 2)] = 0
        da_mask = xr.DataArray(mask_data, dims=["y", "x"])
        grid_vars = {"wet_mask": da_mask}
    if grid_type == GridType.IRREGULAR_WITH_LAND:
        mask_data = np.ones_like(data)
        mask_data[: (ny // 2), : (nx // 2)] = 0
>>>>>>> ca479505
        da_mask = xr.DataArray(mask_data, dims=["y", "x"])
        grid_data = np.ones_like(data)
        da_grid = xr.DataArray(grid_data, dims=["y", "x"])
        grid_vars = {
            "wet_mask": da_mask,
            "dxw": da_grid,
            "dyw": da_grid,
            "dxs": da_grid,
            "dys": da_grid,
            "area": da_grid,
            "kappa_w": da_grid,
            "kappa_s": da_grid,
        }
    if grid_type == GridType.TRIPOLAR_REGULAR_WITH_LAND:
        mask_data = np.ones_like(data)
        mask_data[: (ny // 2), : (nx // 2)] = 0
        mask_data[0, :] = 0  #  Antarctica
        da_mask = xr.DataArray(mask_data, dims=["y", "x"])
        grid_vars = {"wet_mask": da_mask}
    if grid_type == GridType.TRIPOLAR_POP_WITH_LAND:
        mask_data = np.ones_like(data)
        mask_data[: (ny // 2), : (nx // 2)] = 0
        mask_data[0, :] = 0  #  Antarctica
        da_mask = xr.DataArray(mask_data, dims=["y", "x"])
        grid_data = np.ones_like(data)
        da_grid = xr.DataArray(grid_data, dims=["y", "x"])
        grid_vars = {
            "wet_mask": da_mask,
            "dxe": da_grid,
            "dye": da_grid,
            "dxn": da_grid,
            "dyn": da_grid,
            "tarea": da_grid,
        }
    if (grid_type == GridType.MOM5U) or (grid_type == GridType.MOM5T):
        # Add one to random dxs due to dxmin = 1.
        dxu, dyu = np.meshgrid(1.0 + np.random.rand(nx), 1.0 + np.random.rand(ny))
        dxt, dyt = dxu, dyu
        dxu = make_yx_da(dxu)
        dyu = make_yx_da(dyu)
        dxt = make_yx_da(dxt)
        dyt = make_yx_da(dyt)
        area_u = dxu * dyu
        area_t = dxt * dyt
        grid_vars["wet"] = da_mask
        grid_vars["dxu"] = dxu
        grid_vars["dyu"] = dyu
        grid_vars["dxt"] = dxt
        grid_vars["dyt"] = dyt
    if grid_type == GridType.MOM5U:
        grid_vars["area_u"] = area_u
    if grid_type == GridType.MOM5T:
        grid_vars["area_t"] = area_t

    da = xr.DataArray(data, dims=["y", "x"])

    return grid_type, da, grid_vars


@pytest.fixture(scope="module", params=vector_grids)
def vector_grid_type_and_input_ds(request):
    grid_type = request.param
    ny, nx = (128, 256)

    grid_vars = {}
    if grid_type == GridType.VECTOR_C_GRID:
        # construct spherical coordinate system similar to MOM6 NeverWorld2 grid
        # define latitudes and longitudes
        lat_min = -70
        lat_max = 70
        lat_u = np.linspace(
            lat_min + 0.5 * (lat_max - lat_min) / ny,
            lat_max - 0.5 * (lat_max - lat_min) / ny,
            ny,
        )
        lat_v = np.linspace(lat_min + (lat_max - lat_min) / ny, lat_max, ny)
        lon_min = 0
        lon_max = 60
        lon_u = np.linspace(lon_min + (lon_max - lon_min) / nx, lon_max, nx)
        lon_v = np.linspace(
            lon_min + 0.5 * (lon_max - lon_min) / nx,
            lon_max - 0.5 * (lon_max - lon_min) / nx,
            nx,
        )
        (geolon_u, geolat_u) = np.meshgrid(lon_u, lat_u)
        (geolon_v, geolat_v) = np.meshgrid(lon_v, lat_v)
        # radius of a random planet smaller than Earth
        R = 6378000 * np.random.rand(1)
        # dx varies spatially
        dxCu = R * np.cos(geolat_u / 360 * 2 * np.pi)
        dxCv = R * np.cos(geolat_v / 360 * 2 * np.pi)
        dxBu = dxCv + np.roll(dxCv, -1, axis=1)
        dxT = dxCu + np.roll(dxCu, 1, axis=1)
        da_dxCu = xr.DataArray(dxCu, dims=["y", "x"])
        da_dxCv = xr.DataArray(dxCv, dims=["y", "x"])
        da_dxBu = xr.DataArray(dxBu, dims=["y", "x"])
        da_dxT = xr.DataArray(dxT, dims=["y", "x"])
        # dy is set constant, equal to dx at the equator
        dy = np.max(dxCu) * np.ones((ny, nx))
        da_dy = xr.DataArray(dy, dims=["y", "x"])
        # compute grid cell areas
        area_u = dxCu * dy
        area_v = dxCv * dy
        da_area_u = xr.DataArray(area_u, dims=["y", "x"])
        da_area_v = xr.DataArray(area_v, dims=["y", "x"])
        # set isotropic and anisotropic kappas
        kappa_data = np.ones((ny, nx))
        da_kappa = xr.DataArray(kappa_data, dims=["y", "x"])
        # put a big island in the middle
        mask_data = np.ones((ny, nx))
        mask_data[: (ny // 2), : (nx // 2)] = 0
        da_mask = xr.DataArray(mask_data, dims=["y", "x"])
        grid_vars = {
            "wet_mask_t": da_mask,
            "wet_mask_q": da_mask,
            "dxT": da_dxT,
            "dyT": da_dy,
            "dxCu": da_dxCu,
            "dyCu": da_dy,
            "dxCv": da_dxCv,
            "dyCv": da_dy,
            "dxBu": da_dxBu,
            "dyBu": da_dy,
            "area_u": da_area_u,
            "area_v": da_area_v,
            "kappa_iso": da_kappa,
            "kappa_aniso": da_kappa,
        }
    data_u = np.random.rand(ny, nx)
    data_v = np.random.rand(ny, nx)
    da_u = xr.DataArray(data_u, dims=["y", "x"])
    da_v = xr.DataArray(data_v, dims=["y", "x"])

    return grid_type, da_u, da_v, grid_vars, geolat_u


#################### Diffusion-based filter tests ########################################
@pytest.mark.parametrize(
    "filter_args",
    [dict(filter_scale=3.0, dx_min=1.0, n_steps=0, filter_shape=FilterShape.GAUSSIAN)],
)
def test_diffusion_filter(grid_type_and_input_ds, filter_args):
    """Test all diffusion-based filters: filters that use a scalar Laplacian."""
    grid_type, da, grid_vars = grid_type_and_input_ds

    filter = Filter(grid_type=grid_type, grid_vars=grid_vars, **filter_args)
    filter.plot_shape()
    filtered = filter.apply(da, dims=["y", "x"])

    # check conservation
    # this would need to be replaced by a proper area-weighted integral
    da_sum = da.sum()
    filtered_sum = filtered.sum()
    xr.testing.assert_allclose(da_sum, filtered_sum)

    # check that we get an error if we pass scalar Laplacian to .apply_to vector,
    # where the latter method is for vector Laplacians only
    with pytest.raises(ValueError, match=r"Provided Laplacian *"):
        filtered_u, filtered_v = filter.apply_to_vector(da, da, dims=["y", "x"])

    # check variance reduction
    assert (filtered ** 2).sum() < (da ** 2).sum()

    # check that we get an error if we leave out any required grid_vars
    for gv in grid_vars:
        grid_vars_missing = {k: v for k, v in grid_vars.items() if k != gv}
        with pytest.raises(ValueError, match=r"Provided `grid_vars` .*"):
            filter = Filter(
                grid_type=grid_type, grid_vars=grid_vars_missing, **filter_args
            )
            
    bad_filter_args = copy.deepcopy(filter_args)
    # check that we get an error if ndim > 2 and n_steps = 0
    bad_filter_args["ndim"] = 3
    bad_filter_args["n_steps"] = 0
    with pytest.raises(ValueError, match=r"When ndim > 2, you .*"):
        filter = Filter(grid_type=grid_type, grid_vars=grid_vars, **bad_filter_args)
    # check that we get a warning if n_steps < n_steps_default
    bad_filter_args["ndim"] = 2
    bad_filter_args["n_steps"] = 3
    with pytest.warns(UserWarning, match=r"Warning: You have set n_steps .*"):
        filter = Filter(grid_type=grid_type, grid_vars=grid_vars, **bad_filter_args)
    # check that we get a warning if numerical instability possible
    bad_filter_args["n_steps"] = 0
    bad_filter_args["filter_scale"] = 1000
    with pytest.warns(UserWarning, match=r"Warning: Filter scale much larger .*"):
        filter = Filter(grid_type=grid_type, grid_vars=grid_vars, **bad_filter_args)
        

#################### Visosity-based filter tests ########################################
@pytest.mark.parametrize(
    "filter_args",
    [dict(filter_scale=1.0, dx_min=1.0, n_steps=10, filter_shape=FilterShape.TAPER)],
)
def test_viscosity_filter(vector_grid_type_and_input_ds, filter_args):
    """Test all viscosity-based filters: filters that use a vector Laplacian."""
    grid_type, da_u, da_v, grid_vars, geolat_u = vector_grid_type_and_input_ds

    filter = Filter(grid_type=grid_type, grid_vars=grid_vars, **filter_args)
    filtered_u, filtered_v = filter.apply_to_vector(da_u, da_v, dims=["y", "x"])

    # check conservation under solid body rotation: u = cos(lat), v=0;
    data_u = np.cos(geolat_u / 360 * 2 * np.pi)
    data_v = np.zeros_like(data_u)
    da_u = xr.DataArray(data_u, dims=["y", "x"])
    da_v = xr.DataArray(data_v, dims=["y", "x"])
    filtered_u, filtered_v = filter.apply_to_vector(da_u, da_v, dims=["y", "x"])
    xr.testing.assert_allclose(filtered_u, da_u, atol=1e-12)
    xr.testing.assert_allclose(filtered_v, da_v, atol=1e-12)

    # check that we get an error if we pass vector Laplacian to .apply, where
    # the latter method is for scalar Laplacians only
    with pytest.raises(ValueError, match=r"Provided Laplacian *"):
        filtered_u = filter.apply(da_u, dims=["y", "x"])

    # check that we get an error if we leave out any required grid_vars
    for gv in grid_vars:
        grid_vars_missing = {k: v for k, v in grid_vars.items() if k != gv}
        with pytest.raises(ValueError, match=r"Provided `grid_vars` .*"):
            filter = Filter(
                grid_type=grid_type, grid_vars=grid_vars_missing, **filter_args
            )<|MERGE_RESOLUTION|>--- conflicted
+++ resolved
@@ -132,11 +132,6 @@
 
     da_mask = make_yx_da(mask_data)
 
-<<<<<<< HEAD
-    if grid_type == GridType.CARTESIAN_WITH_LAND:
-        grid_vars = {"wet_mask": da_mask}
-    if grid_type == GridType.IRREGULAR_CARTESIAN_WITH_LAND:
-=======
     if grid_type == GridType.REGULAR_WITH_LAND:
         mask_data = np.ones_like(data)
         mask_data[: (ny // 2), : (nx // 2)] = 0
@@ -145,7 +140,6 @@
     if grid_type == GridType.IRREGULAR_WITH_LAND:
         mask_data = np.ones_like(data)
         mask_data[: (ny // 2), : (nx // 2)] = 0
->>>>>>> ca479505
         da_mask = xr.DataArray(mask_data, dims=["y", "x"])
         grid_data = np.ones_like(data)
         da_grid = xr.DataArray(grid_data, dims=["y", "x"])
