--- conflicted
+++ resolved
@@ -80,20 +80,12 @@
         np = get_array_module()
         field = np.nan_to_num(field)
         fx = 2 * (np.roll(field, shift=-1, axis=-2) - field)
-        fx /= np.roll(self.dxt, -1, axis=-2) + np.roll(
-            self.dxt, (-1, -1), axis=(-2, -1)
-        )
+        fx /= np.roll(self.dxt, -1, axis=-2) + np.roll(self.dxt, (-1, -1), axis=(0, 1))
         fy = 2 * (np.roll(field, shift=-1, axis=-1) - field)
-<<<<<<< HEAD
-        fy /= np.roll(self.dyt, -1, axis=-1) + np.roll(
-            self.dyt, (-1, -1), axis=(-2, -1)
-        )
-=======
         fy /= np.roll(self.dyt, -1, axis=-1) + np.roll(self.dyt, (-1, -1), axis=(0, 1))
         fx *= self.x_wet_mask
         fy *= self.y_wet_mask
 
->>>>>>> 8d086413
         out1 = 0.5 * fx * (self.dyu + np.roll(self.dyu, -1, axis=-2))
         out1 -= (
             0.5 * np.roll(fx, 1, axis=-2) * (self.dyu + np.roll(self.dyu, 1, axis=-2))
