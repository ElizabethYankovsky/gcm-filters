"""
Core smoothing routines that operate on 2D arrays.
"""
import enum

from abc import ABC
from dataclasses import dataclass
from typing import Any, Dict

from .gpu_compat import ArrayType, get_array_module


# not married to the term "Cartesian"
GridType = enum.Enum(
    "GridType",
    [
        "CARTESIAN",
        "CARTESIAN_WITH_LAND",
        "IRREGULAR_CARTESIAN_WITH_LAND",
        "MOM5U",
        "MOM5T",
    ],
)

ALL_KERNELS = {}  # type: Dict[GridType, Any]


@dataclass
class BaseLaplacian(ABC):
    def __call__(self, field):
        pass  # pragma: no cover

    # change to property when we are using python 3.9
    # https://stackoverflow.com/questions/128573/using-property-on-classmethods
    @classmethod
    def required_grid_args(self):
        try:
            return list(self.__annotations__)
        except AttributeError:
            return []


@dataclass
class CartesianLaplacian(BaseLaplacian):
    """̵Laplacian for regularly spaced Cartesian grids."""

    def __call__(self, field: ArrayType):
        np = get_array_module(field)
        return (
            -4 * field
            + np.roll(field, -1, axis=-1)
            + np.roll(field, 1, axis=-1)
            + np.roll(field, -1, axis=-2)
            + np.roll(field, 1, axis=-2)
        )


ALL_KERNELS[GridType.CARTESIAN] = CartesianLaplacian


@dataclass
class MOM5LaplacianU(BaseLaplacian):
    """Laplacian for MOM5 gird (velocity points)"""

    dxt: ArrayType
    dyt: ArrayType
    dxu: ArrayType
    dyu: ArrayType
    area_u: ArrayType
    wet: ArrayType

    def __call__(self, field: ArrayType):
        """Uses code by Elizabeth"""
        np = get_array_module()
        field = np.nan_to_num(field)
        fx = 2 * (np.roll(field, shift=-1, axis=-2) - field)
        fx /= np.roll(self.dxt, -1, axis=-2) + np.roll(
            self.dxt, (-1, -1), axis=(-2, -1)
        )
        fy = 2 * (np.roll(field, shift=-1, axis=-1) - field)
        fy /= np.roll(self.dyt, -1, axis=-1) + np.roll(
            self.dyt, (-1, -1), axis=(-2, -1)
        )
        out1 = 0.5 * fx * (self.dyu + np.roll(self.dyu, -1, axis=-2))
        out1 -= (
            0.5 * np.roll(fx, 1, axis=-2) * (self.dyu + np.roll(self.dyu, 1, axis=-2))
        )
        out1 /= self.area_u
        out2 = 0.5 * fy * (self.dxu + np.roll(self.dxu, -1, axis=-1))
        out2 -= (
            0.5 * np.roll(fy, 1, axis=-1) * (self.dxu + np.roll(self.dxu, 1, axis=-1))
        )
        out2 /= self.area_u
        return (out1 + out2) * self.wet

    def __old_call__(self, field: ArrayType):
        np = get_array_module(field)
<<<<<<< HEAD
        """We can delete this, leaving it here for now."""
        field = np.nan_to_num(field)
=======
        """We can delete this, leaving it here for now. We could also add a
        test to check that __call__ gives the same result."""

>>>>>>> 82856c46
        fx = np.empty(field.shape)
        fy = np.empty(field.shape)
        filtered_field = np.empty(field.shape)

        for i in range(field.shape[0] - 1):
            for j in range(field.shape[1] - 1):
                fx[i, j] = (
                    (field[i + 1, j] - field[i, j])
                    * 2.0
                    / (self.dxt[i + 1, j] + self.dxt[i + 1, j + 1])
                )

        for i in range(field.shape[0] - 1):
            for j in range(field.shape[1] - 1):
                fy[i, j] = (
                    (field[i, j + 1] - field[i, j])
                    * 2.0
                    / (self.dyt[i, j + 1] + self.dyt[i + 1, j + 1])
                )

        for i in range(1, field.shape[0] - 1):
            for j in range(1, field.shape[1] - 1):
                filtered_field[i, j] = (
                    0.5 * (self.dyu[i, j] + self.dyu[i + 1, j]) * fx[i, j]
                    - 0.5 * (self.dyu[i - 1, j] + self.dyu[i, j]) * fx[i - 1, j]
                ) / self.area_u[i, j] + (
                    0.5 * (self.dxu[i, j] + self.dxu[i, j + 1]) * fy[i, j]
                    - 0.5 * (self.dxu[i, j - 1] + self.dxu[i, j]) * fy[i, j - 1]
                ) / self.area_u[
                    i, j
                ]

        return filtered_field


ALL_KERNELS[GridType.MOM5U] = MOM5LaplacianU


@dataclass
class MOM5LaplacianT(BaseLaplacian):
    """Laplacian for MOM5 grid (tracer points)."""

    dxt: ArrayType
    dyt: ArrayType
    dxu: ArrayType
    dyu: ArrayType
    area_t: ArrayType
    wet: ArrayType

    def __call__(self, field):
        np = get_array_module(field)
        field = np.nan_to_num(field)
<<<<<<< HEAD
        """Uses code by Elizabeth"""
=======
        fx = 2 * (np.roll(field, -1, axis=-2) - field)
        fx /= self.dxu + np.roll(self.dxu, 1, axis=-1)
        fy = 2 * (np.roll(field, -1, axis=-1) - field)
        fy /= self.dyu + np.roll(self.dxu, 1, axis=-2)
        out1 = fx * 0.5 * (self.dyt + np.roll(self.dyt, -1, axis=-2))
        out1 -= (
            np.roll(fx, 1, axis=-2) * 0.5 * (self.dyt + np.roll(self.dyt, 1, axis=-2))
        )
        out1 /= self.area_t
        out2 = fy * 0.5 * (self.dxt + np.roll(self.dxt, -1, axis=-1))
        out2 -= (
            np.roll(fy, 1, axis=-1) * 0.5 * (self.dxt + np.roll(self.dyt, 1, axis=-1))
        )
        out2 /= self.area_t
        return (out1 + out2) * self.wet
>>>>>>> 82856c46

    def __old_call__(self, field: ArrayType):
        np = get_array_module(field)
        fx = np.empty(field.shape)
        fy = np.empty(field.shape)
        filtered_field = np.empty(field.shape)

        for i in range(1, field.shape[0] - 1):
            for j in range(1, field.shape[1] - 1):
                fx[i, j] = (
                    (field[i + 1, j] - field[i, j])
                    * 2.0
                    / (self.dxu[i, j] + self.dxu[i, j - 1])
                )

        for i in range(1, field.shape[0] - 1):
            for j in range(1, field.shape[1] - 1):
                fy[i, j] = (
                    (field[i, j + 1] - field[i, j])
                    * 2.0
                    / (self.dyu[i, j] + self.dyu[i - 1, j])
                )

        for i in range(1, field.shape[0] - 1):
            for j in range(1, field.shape[1] - 1):
                filtered_field[i, j] = (
                    0.5 * (self.dyt[i, j] + self.dyt[i + 1, j]) * fx[i, j]
                    - 0.5 * (self.dyt[i - 1, j] + self.dyt[i, j]) * fx[i - 1, j]
                ) / self.area_t[i, j] + (
                    0.5 * (self.dxt[i, j] + self.dxt[i, j + 1]) * fy[i, j]
                    - 0.5 * (self.dxt[i, j - 1] + self.dxt[i, j]) * fy[i, j - 1]
                ) / self.area_t[
                    i, j
                ]

        return filtered_field


ALL_KERNELS[GridType.MOM5T] = MOM5LaplacianT


@dataclass
class CartesianLaplacianWithLandMask(BaseLaplacian):
    """̵Laplacian for regularly spaced Cartesian grids with land mask.

    Attributes
    ----------
    wet_mask: Mask array, 1 for ocean, 0 for land
    """

    wet_mask: ArrayType

    def __post_init__(self):
        np = get_array_module(self.wet_mask)

        self.wet_fac = (
            np.roll(self.wet_mask, -1, axis=-1)
            + np.roll(self.wet_mask, 1, axis=-1)
            + np.roll(self.wet_mask, -1, axis=-2)
            + np.roll(self.wet_mask, 1, axis=-2)
        )

    def __call__(self, field: ArrayType):
        np = get_array_module(field)

        out = np.nan_to_num(field)  # set all nans to zero
        out = self.wet_mask * out

        out = (
            -self.wet_fac * out
            + np.roll(out, -1, axis=-1)
            + np.roll(out, 1, axis=-1)
            + np.roll(out, -1, axis=-2)
            + np.roll(out, 1, axis=-2)
        )

        out = self.wet_mask * out
        return out


ALL_KERNELS[GridType.CARTESIAN_WITH_LAND] = CartesianLaplacianWithLandMask


@dataclass
class IrregularCartesianLaplacianWithLandMask(BaseLaplacian):
    """̵Laplacian for irregularly spaced Cartesian grids with land mask.

    Attributes
    ----------
    wet_mask: Mask array, 1 for ocean, 0 for land
    dxw: x-spacing centered at western cell edge
    dyw: y-spacing centered at western cell edge
    dxs: x-spacing centered at southern cell edge
    dys: y-spacing centered at southern cell edge
    area: cell area
    """

    wet_mask: ArrayType
    dxw: ArrayType
    dyw: ArrayType
    dxs: ArrayType
    dys: ArrayType
    area: ArrayType

    def __post_init__(self):
        np = get_array_module(self.wet_mask)

        self.w_wet_mask = self.wet_mask * np.roll(self.wet_mask, -1, axis=-1)
        self.s_wet_mask = self.wet_mask * np.roll(self.wet_mask, -1, axis=-2)

    def __call__(self, field: ArrayType):
        np = get_array_module(field)

        out = np.nan_to_num(field)

        wflux = (
            (out - np.roll(out, -1, axis=-1)) / self.dxw * self.dyw
        )  # flux across western cell edge
        sflux = (
            (out - np.roll(out, -1, axis=-2)) / self.dys * self.dxs
        )  # flux across southern cell edge

        wflux = wflux * self.w_wet_mask  # no-flux boundary condition
        sflux = sflux * self.s_wet_mask  # no-flux boundary condition

        out = np.roll(wflux, 1, axis=-1) - wflux + np.roll(sflux, 1, axis=-2) - sflux

        out = out / self.area
        return out


ALL_KERNELS[
    GridType.IRREGULAR_CARTESIAN_WITH_LAND
] = IrregularCartesianLaplacianWithLandMask


def required_grid_vars(grid_type: GridType):
    """Utility function for figuring out the required grid variables
    needed by each grid type.

    Parameters
    ----------
    grid_type : GridType
        The grid type

    Returns
    -------
    grid_vars : list
        A list of names of required grid variables.
    """

    laplacian = ALL_KERNELS[grid_type]
    return laplacian.required_grid_args()<|MERGE_RESOLUTION|>--- conflicted
+++ resolved
@@ -95,14 +95,9 @@
 
     def __old_call__(self, field: ArrayType):
         np = get_array_module(field)
-<<<<<<< HEAD
-        """We can delete this, leaving it here for now."""
-        field = np.nan_to_num(field)
-=======
         """We can delete this, leaving it here for now. We could also add a
         test to check that __call__ gives the same result."""
 
->>>>>>> 82856c46
         fx = np.empty(field.shape)
         fy = np.empty(field.shape)
         filtered_field = np.empty(field.shape)
@@ -155,9 +150,6 @@
     def __call__(self, field):
         np = get_array_module(field)
         field = np.nan_to_num(field)
-<<<<<<< HEAD
-        """Uses code by Elizabeth"""
-=======
         fx = 2 * (np.roll(field, -1, axis=-2) - field)
         fx /= self.dxu + np.roll(self.dxu, 1, axis=-1)
         fy = 2 * (np.roll(field, -1, axis=-1) - field)
@@ -173,7 +165,6 @@
         )
         out2 /= self.area_t
         return (out1 + out2) * self.wet
->>>>>>> 82856c46
 
     def __old_call__(self, field: ArrayType):
         np = get_array_module(field)
